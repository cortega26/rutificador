--- conflicted
+++ resolved
@@ -1,7 +1,7 @@
 import logging
 import random
 import time
-from concurrent.futures import ThreadPoolExecutor
+from concurrent.futures import ProcessPoolExecutor, ThreadPoolExecutor
 from dataclasses import dataclass, field
 from typing import (
     Any,
@@ -9,14 +9,15 @@
     Iterable,
     Iterator,
     List,
+    Literal,
     Optional,
     Sequence,
     Tuple,
     TypedDict,
     Union,
-    cast,
 )
 
+from .config import ConfiguracionRut, RigorValidacion
 from .exceptions import ErrorRut
 from .formatter import FabricaFormateadorRut
 from .utils import (
@@ -31,24 +32,52 @@
 
 
 @dataclass
+class RutProcesado:
+    """Representa un RUT validado con metadatos adicionales."""
+
+    valor: str
+    base: str
+    digito: str
+    validador_modo: str
+    duracion: float = 0.0
+
+    def formatear(
+        self,
+        separador_miles: bool = False,
+        mayusculas: bool = False,
+        separador_personalizado: str = ".",
+    ) -> str:
+        """Formatea el RUT reutilizando la información ya validada."""
+        resultado = self.valor
+        if separador_miles:
+            base_formateada = Rut._agregar_separador_miles(
+                self.base, separador_personalizado
+            )
+            resultado = f"{base_formateada}-{self.digito}"
+        if mayusculas:
+            resultado = resultado.upper()
+        return resultado
+
+
+@dataclass
 class DetalleError:
     """Representa un error asociado a un RUT específico, incluyendo su código."""
 
     rut: str
     codigo: Optional[str]
     mensaje: str
+    duracion: float = 0.0
 
 
 @dataclass
 class ResultadoLote:
     """Contenedor de resultados para operaciones por lotes."""
 
+    detalles_validos: List[RutProcesado] = field(default_factory=list)
     ruts_validos: List[str] = field(default_factory=list)
     ruts_invalidos: List[DetalleError] = field(default_factory=list)
-    objetos_rut_validos: List[Rut] = field(default_factory=list)
     tiempo_procesamiento: float = 0.0
     total_procesados: int = 0
-    objetos_rut: List[Rut] = field(default_factory=list, repr=False)
 
     @property
     def tasa_exito(self) -> float:
@@ -71,60 +100,45 @@
         self,
         validador: Optional[ValidadorRut] = None,
         max_workers: Optional[int] = None,
+        parallel_backend: Literal["thread", "process"] = "process",
     ) -> None:
         self.validador = validador or ValidadorRut()
         self.max_workers: Optional[int] = max_workers
+        self.parallel_backend = parallel_backend
+
+    def _executor_class(self):
+        return (
+            ProcessPoolExecutor
+            if self.parallel_backend == "process"
+            else ThreadPoolExecutor
+        )
 
     @monitor_de_rendimiento
     def validar_lista_ruts(
-        self, ruts: Sequence[str], parallel: bool = False, preservar_objetos: bool = False
+        self, ruts: Sequence[str], parallel: bool = False
     ) -> ResultadoLote:
         inicio = time.perf_counter()
         resultado = ResultadoLote()
 
-        def construir_detalle_error(
-            cadena: str, codigo: Optional[str], exc: Exception
-        ) -> DetalleError:
-            return DetalleError(rut=str(cadena), codigo=codigo, mensaje=str(exc))
-
-        def crear_rut(cadena: str) -> Tuple[bool, Union[Rut, DetalleError]]:
-            try:
-                rut_obj = Rut(cadena, validador=self.validador)
-                return True, rut_obj
-            except ErrorRut as exc:
-                return False, construir_detalle_error(cadena, exc.error_code, exc)
-            except (ValueError, TypeError) as exc:
-                return False, construir_detalle_error(cadena, None, exc)
-
         if parallel:
-            with ThreadPoolExecutor(max_workers=self.max_workers) as executor:
-                resultados = list(executor.map(crear_rut, ruts))
-            for es_valido, valor in resultados:
-                if es_valido:
-                    rut_obj = cast(Rut, valor)
-                    resultado.ruts_validos.append(str(rut_obj))
-<<<<<<< HEAD
-                    if preservar_objetos:
-                        resultado.objetos_rut.append(rut_obj)
-=======
-                    resultado.objetos_rut_validos.append(rut_obj)
->>>>>>> cb1f865e
-                else:
-                    resultado.ruts_invalidos.append(cast(DetalleError, valor))
-        else:
-            for cadena in ruts:
-                es_valido, valor = crear_rut(cadena)
-                if es_valido:
-                    rut_obj = cast(Rut, valor)
-                    resultado.ruts_validos.append(str(rut_obj))
-<<<<<<< HEAD
-                    if preservar_objetos:
-                        resultado.objetos_rut.append(rut_obj)
-=======
-                    resultado.objetos_rut_validos.append(rut_obj)
->>>>>>> cb1f865e
-                else:
-                    resultado.ruts_invalidos.append(cast(DetalleError, valor))
+            configuracion = self.validador.configuracion
+            modo = self.validador.modo
+            payloads = ((cadena, configuracion, modo) for cadena in ruts)
+            executor_cls = self._executor_class()
+            with executor_cls(max_workers=self.max_workers) as executor:
+                resultados = executor.map(_validar_rut_en_proceso, payloads)
+        else:
+            resultados = (
+                _validar_rut_local(cadena, self.validador) for cadena in ruts
+            )
+
+        for es_valido, valor in resultados:
+            if es_valido:
+                detalle = valor  # RutProcesado
+                resultado.ruts_validos.append(detalle.valor)
+                resultado.detalles_validos.append(detalle)
+            else:
+                resultado.ruts_invalidos.append(valor)
 
         resultado.total_procesados = len(ruts)
         resultado.tiempo_procesamiento = time.perf_counter() - inicio
@@ -147,44 +161,31 @@
         asegurar_booleano(separador_miles, "separador_miles")
         asegurar_booleano(mayusculas, "mayusculas")
 
-        resultado_validacion = self.validar_lista_ruts(
-            ruts, parallel=parallel, preservar_objetos=True
-        )
+        resultado_validacion = self.validar_lista_ruts(ruts, parallel=parallel)
         partes: List[str] = ["RUTs válidos:"]
-
-<<<<<<< HEAD
-        fuentes = (
-            resultado_validacion.objetos_rut
-            if resultado_validacion.objetos_rut
-            else [
-                Rut(cadena, validador=self.validador)
+        fuentes = resultado_validacion.detalles_validos
+
+        if not fuentes:
+            fuentes = [
+                RutProcesado(
+                    valor=cadena,
+                    base=cadena.split("-")[0],
+                    digito=cadena.split("-")[-1],
+                    validador_modo=self.validador.modo.value,
+                )
                 for cadena in resultado_validacion.ruts_validos
             ]
-        )
-
-        def aplicar_formato(rut_obj: Rut) -> str:
-=======
-        def formatear_objeto(rut_obj: Rut) -> str:
->>>>>>> cb1f865e
-            return rut_obj.formatear(
+
+        def aplicar_formato(detalle: RutProcesado) -> str:
+            return detalle.formatear(
                 separador_miles=separador_miles, mayusculas=mayusculas
             )
-
-        objetos_validos = resultado_validacion.objetos_rut_validos
 
         if parallel:
             with ThreadPoolExecutor(max_workers=self.max_workers) as executor:
-<<<<<<< HEAD
-                ruts_formateados = list(
-                    executor.map(aplicar_formato, fuentes)
-                )
-        else:
-            ruts_formateados = [aplicar_formato(rut_obj) for rut_obj in fuentes]
-=======
-                ruts_formateados = list(executor.map(formatear_objeto, objetos_validos))
-        else:
-            ruts_formateados = [formatear_objeto(rut) for rut in objetos_validos]
->>>>>>> cb1f865e
+                ruts_formateados = list(executor.map(aplicar_formato, fuentes))
+        else:
+            ruts_formateados = [aplicar_formato(item) for item in fuentes]
 
         if formato:
             formatter = FabricaFormateadorRut.obtener_formateador(
@@ -193,8 +194,7 @@
             if not formatter:
                 disponibles = FabricaFormateadorRut.obtener_formatos_disponibles()
                 raise ValueError(
-                    "Formato "
-                    f"'{formato}' no soportado. "
+                    f"Formato '{formato}' no soportado. "
                     f"Formatos disponibles: {disponibles}"
                 )
             partes.append(formatter.formatear(ruts_formateados))
@@ -228,23 +228,13 @@
     ruts: Sequence[str],
     parallel: bool = False,
     max_workers: Optional[int] = None,
+    parallel_backend: Literal["thread", "process"] = "process",
 ) -> ResumenValidacion:
-    """Valida una secuencia de RUTs utilizando ``ProcesadorLotesRut``.
-
-    Args:
-        ruts: Colección de cadenas con RUTs a validar.
-        parallel: Indica si la validación debe ejecutarse en paralelo.
-        max_workers: Cantidad máxima de hilos para el procesamiento
-            paralelo. Se delega a
-            :class:`concurrent.futures.ThreadPoolExecutor`. Usa el valor por
-            defecto del intérprete cuando es ``None``.
-
-    Returns:
-        Diccionario con las listas de RUTs válidos e inválidos. Los elementos
-        inválidos se representan mediante instancias de :class:`DetalleError`.
-    """
-
-    procesador = ProcesadorLotesRut(max_workers=max_workers)
+    """Valida una secuencia de RUTs utilizando ``ProcesadorLotesRut``."""
+
+    procesador = ProcesadorLotesRut(
+        max_workers=max_workers, parallel_backend=parallel_backend
+    )
     resultado = procesador.validar_lista_ruts(ruts, parallel=parallel)
     return {"validos": resultado.ruts_validos, "invalidos": resultado.ruts_invalidos}
 
@@ -256,29 +246,14 @@
     formato: Optional[str] = None,
     parallel: bool = False,
     max_workers: Optional[int] = None,
+    parallel_backend: Literal["thread", "process"] = "process",
     **formatter_kwargs: Any,
 ) -> str:
-    """Valida y formatea una secuencia de RUTs.
-
-    Args:
-        ruts: Colección de cadenas a procesar.
-        separador_miles: Si ``True``, agrega separador de miles al formatear.
-        mayusculas: Si ``True``, devuelve el resultado en mayúsculas.
-        formato: Identificador de formateador registrado en
-            :class:`FabricaFormateadorRut`.
-        parallel: Indica si el procesamiento debe ejecutarse en paralelo.
-        max_workers: Cantidad máxima de hilos para el procesamiento
-            paralelo. Se delega a
-            :class:`concurrent.futures.ThreadPoolExecutor`. Usa el valor por
-            defecto del intérprete cuando es ``None``.
-        **formatter_kwargs: Parámetros adicionales para el formateador
-            seleccionado.
-
-    Returns:
-        Cadena con el resultado del formateo.
-    """
-
-    procesador = ProcesadorLotesRut(max_workers=max_workers)
+    """Valida y formatea una secuencia de RUTs."""
+
+    procesador = ProcesadorLotesRut(
+        max_workers=max_workers, parallel_backend=parallel_backend
+    )
     return procesador.formatear_lista_ruts(
         ruts,
         separador_miles=separador_miles,
@@ -292,25 +267,15 @@
 def validar_stream_ruts(
     ruts: Iterable[str],
 ) -> Iterator[Tuple[bool, Union[str, DetalleError]]]:
-    """Valida RUTs desde cualquier iterable y produce resultados uno a uno.
-
-    Yields:
-        Tuplas ``(es_valido, resultado)`` donde ``resultado`` será la cadena del
-        RUT normalizado si la validación es exitosa o una instancia de
-        :class:`DetalleError` cuando existe un problema.
-    """
-
-    validador = ValidadorRut()
+    """Valida RUTs desde cualquier iterable y produce resultados uno a uno."""
+
+    procesador = ProcesadorLotesRut()
     for rut in ruts:
-        try:
-            rut_obj = Rut(rut, validador=validador)
-            yield True, str(rut_obj)
-        except ErrorRut as exc:
-            yield False, DetalleError(
-                rut=str(rut), codigo=exc.error_code, mensaje=str(exc)
-            )
-        except (ValueError, TypeError) as exc:
-            yield False, DetalleError(rut=str(rut), codigo=None, mensaje=str(exc))
+        resultado = procesador.validar_lista_ruts([rut], parallel=False)
+        if resultado.detalles_validos:
+            yield True, resultado.detalles_validos[0].valor
+        else:
+            yield False, resultado.ruts_invalidos[0]
 
 
 def formatear_stream_ruts(
@@ -318,37 +283,19 @@
     separador_miles: bool = False,
     mayusculas: bool = False,
 ) -> Iterator[Tuple[bool, Union[str, DetalleError]]]:
-    """Valida y formatea RUTs provenientes de cualquier iterable.
-
-    Yields:
-        Tuplas ``(es_valido, resultado)`` donde ``resultado`` es la cadena
-        formateada o una instancia de :class:`DetalleError` con información del
-        fallo.
-    """
+    """Valida y formatea RUTs provenientes de cualquier iterable."""
 
     asegurar_booleano(separador_miles, "separador_miles")
     asegurar_booleano(mayusculas, "mayusculas")
-    validador = ValidadorRut()
+    procesador = ProcesadorLotesRut()
     for rut in ruts:
-<<<<<<< HEAD
-        resultado = procesador.validar_lista_ruts(
-            [rut], parallel=False, preservar_objetos=True
-        )
-        if resultado.objetos_rut:
-            yield True, resultado.objetos_rut[0].formatear(
-=======
-        try:
-            rut_obj = Rut(rut, validador=validador)
-            yield True, rut_obj.formatear(
->>>>>>> cb1f865e
+        resultado = procesador.validar_lista_ruts([rut], parallel=False)
+        if resultado.detalles_validos:
+            yield True, resultado.detalles_validos[0].formatear(
                 separador_miles=separador_miles, mayusculas=mayusculas
             )
-        except ErrorRut as exc:
-            yield False, DetalleError(
-                rut=str(rut), codigo=exc.error_code, mensaje=str(exc)
-            )
-        except (ValueError, TypeError) as exc:
-            yield False, DetalleError(rut=str(rut), codigo=None, mensaje=str(exc))
+        else:
+            yield False, resultado.ruts_invalidos[0]
 
 
 def evaluar_rendimiento(num_ruts: int = 10000, parallel: bool = True) -> Dict[str, Any]:
@@ -379,8 +326,47 @@
     }
 
 
+def _validar_rut_local(
+    cadena: str, validador: ValidadorRut
+) -> Tuple[bool, Union[RutProcesado, DetalleError]]:
+    inicio = time.perf_counter()
+    try:
+        rut_obj = Rut(cadena, validador=validador)
+        detalle = RutProcesado(
+            valor=str(rut_obj),
+            base=str(rut_obj.base),
+            digito=rut_obj.digito_verificador,
+            validador_modo=validador.modo.value,
+            duracion=time.perf_counter() - inicio,
+        )
+        return True, detalle
+    except ErrorRut as exc:
+        return False, DetalleError(
+            rut=str(cadena),
+            codigo=exc.error_code,
+            mensaje=str(exc),
+            duracion=time.perf_counter() - inicio,
+        )
+    except (ValueError, TypeError) as exc:
+        return False, DetalleError(
+            rut=str(cadena),
+            codigo=None,
+            mensaje=str(exc),
+            duracion=time.perf_counter() - inicio,
+        )
+
+
+def _validar_rut_en_proceso(
+    payload: Tuple[str, ConfiguracionRut, RigorValidacion]
+) -> Tuple[bool, Union[RutProcesado, DetalleError]]:
+    cadena, configuracion, modo = payload
+    validador = ValidadorRut(configuracion=configuracion, modo=modo)
+    return _validar_rut_local(cadena, validador)
+
+
 __all__ = [
     "DetalleError",
+    "RutProcesado",
     "ResultadoLote",
     "ProcesadorLotesRut",
     "validar_lista_ruts",
