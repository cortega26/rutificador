"""
Enhanced Rutificador main module following industry best practices.

This module provides a robust, high-performance implementation for Chilean RUT
validation and formatting with comprehensive error handling, logging, and
extensibility features.
"""

import json
import logging
import re
from abc import ABC, abstractmethod
from contextlib import contextmanager
from dataclasses import dataclass, field
from enum import Enum
from functools import lru_cache, wraps
from typing import (
    Any, Dict, List, Literal, Optional, Protocol, Sequence,
    Tuple, Union, runtime_checkable, Iterator, Type
)
import warnings
from concurrent.futures import ThreadPoolExecutor, as_completed

# ============================================================================
# LOGGING CONFIGURATION
# ============================================================================

logger = logging.getLogger(__name__)

def setup_logging(level: int = logging.WARNING) -> None:
    """Configure logging for the rutificador module."""
    logging.basicConfig(
        level=level,
        format='%(asctime)s - %(name)s - %(levelname)s - %(message)s'
    )

# ============================================================================
# CONFIGURATION AND CONSTANTS
# ============================================================================

@dataclass(frozen=True)
class RutConfig:
    """Configuration class for RUT validation parameters."""
    verification_factors: Tuple[int, ...] = (2, 3, 4, 5, 6, 7)
    modulo: int = 11
    max_digits: int = 8
    min_digits: int = 1

    def __post_init__(self) -> None:
        """Validate configuration parameters."""
        if self.modulo <= 0:
            raise ValueError("Modulo must be positive")
        if self.max_digits <= 0 or self.min_digits <= 0:
            raise ValueError("Digit limits must be positive")
        if self.min_digits > self.max_digits:
            raise ValueError("Min digits cannot exceed max digits")

# Default configuration instance
DEFAULT_CONFIG = RutConfig()

# Regex patterns - compiled once for performance
RUT_REGEX = re.compile(r"^(\d{1,8}(?:\.\d{3})*)(-([0-9kK]))?$")
BASE_WITH_DOTS_REGEX = re.compile(r"^\d{1,3}(?:\.\d{3})*$")
BASE_DIGITS_ONLY_REGEX = re.compile(r"^\d+$")

# Type definitions
FormatoOutput = Literal["csv", "xml", "json"]
ValidationMode = Literal["strict", "lenient", "legacy"]

class ValidationStrictness(Enum):
    """Enumeration for validation strictness levels."""
    STRICT = "strict"
    LENIENT = "lenient"
    LEGACY = "legacy"

# ============================================================================
# ENHANCED EXCEPTION HIERARCHY
# ============================================================================

class RutError(Exception):
    """Base exception for all RUT-related errors."""

    def __init__(self, message: str, error_code: Optional[str] = None, **kwargs: Any) -> None:
        super().__init__(message)
        self.message = message
        self.error_code = error_code
        self.context = kwargs
        logger.error(f"RUT Error [{error_code}]: {message}", extra=kwargs)

class RutValidationError(RutError):
    """Base class for validation-related errors."""
    pass

class RutFormatError(RutValidationError):
    """Raised when RUT format is invalid."""

    def __init__(self, rut_value: str, expected_format: str) -> None:
        super().__init__(
            f"Invalid RUT format: '{rut_value}'. Expected format: {expected_format}",
            error_code="FORMAT_ERROR",
            rut_value=rut_value,
            expected_format=expected_format
        )

class RutDigitError(RutValidationError):
    """Raised when verification digit is incorrect."""

    def __init__(self, provided_digit: str, calculated_digit: str) -> None:
        super().__init__(
            f"Verification digit mismatch: provided '{provided_digit}', "
            f"calculated '{calculated_digit}'",
            error_code="DIGIT_ERROR",
            provided_digit=provided_digit,
            calculated_digit=calculated_digit
        )

class RutLengthError(RutValidationError):
    """Raised when RUT length is invalid."""

    def __init__(self, rut_value: str, length: int, max_length: int) -> None:
        super().__init__(
            f"RUT '{rut_value}' exceeds maximum length: {length} > {max_length}",
            error_code="LENGTH_ERROR",
            rut_value=rut_value,
            length=length,
            max_length=max_length
        )

class RutProcessingError(RutError):
    """Raised during batch processing operations."""
    pass

# Backward compatibility alias
RutInvalidoError = RutValidationError

# ============================================================================
# PERFORMANCE MONITORING
# ============================================================================

def performance_monitor(func):
    """Decorator to monitor function performance."""
    @wraps(func)
    def wrapper(*args, **kwargs):
        import time
        start_time = time.perf_counter()
        try:
            result = func(*args, **kwargs)
            execution_time = time.perf_counter() - start_time
            logger.debug(f"{func.__name__} executed in {execution_time:.4f}s")
            return result
        except Exception as e:
            execution_time = time.perf_counter() - start_time
            logger.error(f"{func.__name__} failed after {execution_time:.4f}s: {e}")
            raise
    return wrapper

# ============================================================================
# CORE UTILITIES WITH ENHANCED PERFORMANCE
# ============================================================================

@lru_cache(maxsize=1024)
@performance_monitor
def calcular_digito_verificador(base_numerica: str, config: RutConfig = DEFAULT_CONFIG) -> str:
    """
    Calculate the verification digit for a RUT with optimized performance.

    This function uses memoization through LRU cache to avoid recalculating
    verification digits for commonly used RUT bases. The cache size of 1024
    provides good performance for typical usage patterns while maintaining
    reasonable memory usage.

    Args:
        base_numerica: The numeric base of the RUT without dots or dashes.
        config: Configuration object with validation parameters.

    Returns:
        The verification digit as a string ('0'-'9' or 'k').

    Raises:
        RutValidationError: If the numeric base is invalid.

    Examples:
        >>> calcular_digito_verificador("12345678")
        '5'
        >>> calcular_digito_verificador("999999")
        'k'
    """
    # Input validation with specific error types
    if not isinstance(base_numerica, str):
        raise RutValidationError(
            f"Numeric base must be a string, received: {type(base_numerica).__name__}",
            error_code="TYPE_ERROR"
        )

    if not base_numerica or not base_numerica.strip():
        raise RutValidationError(
            "Numeric base cannot be empty",
            error_code="EMPTY_BASE"
        )

    base_numerica = base_numerica.strip()

    # Validate that base contains only digits
    if not base_numerica.isdigit():
        raise RutValidationError(
            f"Numeric base '{base_numerica}' must contain only digits",
            error_code="INVALID_DIGITS"
        )

    # Optimized calculation using enumerate for better performance
    suma_parcial = sum(
        int(digit) * config.verification_factors[i % len(config.verification_factors)]
        for i, digit in enumerate(reversed(base_numerica))
    )

    digito_verificador = (
        config.modulo - suma_parcial % config.modulo
    ) % config.modulo

    return str(digito_verificador) if digito_verificador < 10 else "k"

def normalizar_base_rut(base: str) -> str:
    """
    Normalize RUT base by removing dots and leading zeros.

    This function handles common formatting variations in RUT input,
    ensuring consistent internal representation while preserving
    the numeric value.

    Args:
        base: The RUT base to normalize.

    Returns:
        The normalized base string.

    Raises:
        RutValidationError: If the base is not a valid string.

    Examples:
        >>> normalizar_base_rut("12.345.678")
        '12345678'
        >>> normalizar_base_rut("000001")
        '1'
    """
    if not isinstance(base, str):
        raise RutValidationError(
            f"Base must be a string, received: {type(base).__name__}",
            error_code="TYPE_ERROR"
        )

    # Remove dots and leading zeros efficiently
    base_normalizada = base.replace(".", "").lstrip("0")
    return base_normalizada if base_normalizada else "0"

# ============================================================================
# ENHANCED VALIDATION LAYER
# ============================================================================

@runtime_checkable
class Validator(Protocol):
    """Protocol for RUT validators."""

    def validate(self, rut_string: str) -> bool:
        """Validate a RUT string."""
        ...

class RutValidator:
    """
    Enhanced RUT validator with configurable strictness levels.

    This validator implements multiple validation modes to handle
    different use cases and legacy RUT formats while maintaining
    high performance through compiled regex patterns.
    """

    def __init__(self, config: RutConfig = DEFAULT_CONFIG,
                 mode: ValidationStrictness = ValidationStrictness.STRICT) -> None:
        """
        Initialize validator with configuration and strictness mode.

        Args:
            config: Configuration object with validation parameters.
            mode: Validation strictness level.
        """
        self.config = config
        self.mode = mode
        logger.debug(f"RutValidator initialized with mode: {mode.value}")

    def validar_formato(self, rut_string: str) -> re.Match[str]:
        """
        Validate RUT format with enhanced error reporting.

        Args:
            rut_string: The RUT string to validate.

        Returns:
            Match object containing the parsed RUT components.

        Raises:
            RutFormatError: If the format is invalid.

        Examples:
            >>> validator = RutValidator()
            >>> match = validator.validar_formato("12345678-5")
            >>> match.group(1)  # Base number
            '12345678'
            >>> match.group(3)  # Verification digit
            '5'
        """
        # Type validation with specific error
        if not isinstance(rut_string, str):
            raise RutFormatError(
                str(rut_string),
                "string with format 'XXXXXXXX-X' or 'XX.XXX.XXX-X'"
            )

        if not rut_string or not rut_string.strip():
            raise RutFormatError("", "non-empty string")

        rut_string = rut_string.strip()

        # Apply mode-specific preprocessing
        if self.mode == ValidationStrictness.LENIENT:
            rut_string = self._normalize_input(rut_string)

        match = RUT_REGEX.fullmatch(rut_string)
        if not match:
            raise RutFormatError(
                rut_string,
                "XXXXXXXX-X or XX.XXX.XXX-X where X are digits and last X can be 'k'"
            )

        logger.debug(f"Successfully validated RUT format: {rut_string}")
        return match

    def validar_base(self, base: str, rut_original: str) -> str:
        """
        Validate and normalize RUT base number with enhanced checks.

        Args:
            base: The RUT base number.
            rut_original: Original RUT string for error context.

        Returns:
            Normalized base number.

        Raises:
            RutFormatError: If base format is invalid.
            RutLengthError: If base length exceeds limits.
        """
        if not isinstance(base, str):
            raise RutFormatError(base, "numeric string")

        if not base or not base.strip():
            raise RutFormatError("", "non-empty numeric string")

        base = base.strip()

        # Validate format using compiled patterns
        if not (BASE_WITH_DOTS_REGEX.match(base) or BASE_DIGITS_ONLY_REGEX.match(base)):
            raise RutFormatError(base, "numeric string with optional thousand separators")

        base_normalizada = normalizar_base_rut(base)

        # Length validation
        if len(base_normalizada) > self.config.max_digits:
            raise RutLengthError(rut_original, len(base_normalizada), self.config.max_digits)

        logger.debug(f"Base validated and normalized: {base} -> {base_normalizada}")
        return base_normalizada

    def validar_digito_verificador(
        self,
        digito_input: Optional[str],
        digito_calculado: str
    ) -> None:
        """
        Validate verification digit with case-insensitive comparison.

        Args:
            digito_input: User-provided verification digit.
            digito_calculado: Calculated verification digit.

        Raises:
            RutDigitError: If digits don't match.
        """
        if digito_input is not None:
            if not isinstance(digito_input, str):
                raise RutFormatError(
                    str(digito_input),
                    "single character (0-9 or k/K)"
                )

            # Case-insensitive comparison for 'k' digit
            if digito_input.lower() != digito_calculado.lower():
                raise RutDigitError(digito_input, digito_calculado)

        logger.debug(f"Verification digit validated: {digito_input} == {digito_calculado}")

    def _normalize_input(self, rut_string: str) -> str:
        """Normalize input for lenient validation mode."""
        # Remove extra whitespace and normalize separators
        normalized = re.sub(r'\s+', '', rut_string)
        # Handle common formatting variations
        normalized = normalized.replace('_', '-').replace('–', '-')  # Different dash types
        return normalized

# ============================================================================
# ENHANCED FORMATTING LAYER
# ============================================================================

class RutFormatter(ABC):
    """Abstract base class for RUT formatters with validation."""

    @abstractmethod
    def format(self, ruts: Sequence[str]) -> str:
        """Format a sequence of RUTs."""
        pass

    def validate_input(self, ruts: Sequence[str]) -> None:
        """Validate input before formatting."""
        if not isinstance(ruts, (list, tuple)):
            raise TypeError(f"Expected sequence, got {type(ruts).__name__}")

        if not ruts:
            logger.warning("Empty RUT sequence provided for formatting")

class CSVFormatter(RutFormatter):
    """Enhanced CSV formatter with configurable options."""

    def __init__(self, header: str = "rut", delimiter: str = "\n") -> None:
        """
        Initialize CSV formatter with customizable options.

        Args:
            header: Column header name.
            delimiter: Row delimiter.
        """
        self.header = header
        self.delimiter = delimiter

    def format(self, ruts: Sequence[str]) -> str:
        """Format RUTs as CSV with validation."""
        self.validate_input(ruts)

        if not ruts:
            return f"{self.header}{self.delimiter}"

        # Escape any commas in RUT strings for proper CSV format
        escaped_ruts = [str(rut).replace(',', '\\,') for rut in ruts]
        cadena_ruts = self.delimiter.join(escaped_ruts)

        return f"{self.header}{self.delimiter}{cadena_ruts}"

class XMLFormatter(RutFormatter):
    """Enhanced XML formatter with proper escaping and validation."""

    def __init__(self, root_element: str = "root", item_element: str = "rut") -> None:
        """
        Initialize XML formatter with customizable element names.

        Args:
            root_element: Name of the root XML element.
            item_element: Name of individual RUT elements.
        """
        self.root_element = root_element
        self.item_element = item_element

    def format(self, ruts: Sequence[str]) -> str:
        """Format RUTs as XML with proper escaping."""
        self.validate_input(ruts)

        xml_lines = [f"<{self.root_element}>"]

        for rut in ruts:
            # Comprehensive XML escaping
            rut_escaped = (str(rut)
                          .replace("&", "&amp;")
                          .replace("<", "&lt;")
                          .replace(">", "&gt;")
                          .replace('"', "&quot;")
                          .replace("'", "&#x27;"))
            xml_lines.append(f"    <{self.item_element}>{rut_escaped}</{self.item_element}>")

        xml_lines.append(f"</{self.root_element}>")
        return "\n".join(xml_lines)

class JSONFormatter(RutFormatter):
    """Enhanced JSON formatter with configurable structure."""

    def __init__(self, key_name: str = "rut", pretty_print: bool = True) -> None:
        """
        Initialize JSON formatter with customizable options.

        Args:
            key_name: Key name for RUT values in JSON objects.
            pretty_print: Whether to format JSON with indentation.
        """
        self.key_name = key_name
        self.pretty_print = pretty_print

    def format(self, ruts: Sequence[str]) -> str:
        """Format RUTs as JSON with validation."""
        self.validate_input(ruts)

        ruts_json = [{self.key_name: str(rut)} for rut in ruts]

        return json.dumps(
            ruts_json,
            indent=2 if self.pretty_print else None,
            ensure_ascii=False,
            separators=(',', ': ') if self.pretty_print else (',', ':')
        )

class RutFormatterFactory:
    """
    Enhanced factory for creating RUT formatters with configuration support.

    This factory implements the Factory pattern with support for formatter
    configuration and extensibility through registration of custom formatters.
    """

    _formatters: Dict[str, Type[RutFormatter]] = {
        "csv": CSVFormatter,
        "xml": XMLFormatter,
        "json": JSONFormatter,
    }

    @classmethod
    def register_formatter(cls, name: str, formatter_class: Type[RutFormatter]) -> None:
        """Register a custom formatter."""
        if not issubclass(formatter_class, RutFormatter):
            raise TypeError("Formatter must inherit from RutFormatter")
        cls._formatters[name.lower()] = formatter_class
        logger.info(f"Registered custom formatter: {name}")

    @classmethod
    def get_formatter(cls, formato: str, **kwargs: Any) -> Optional[RutFormatter]:
        """Get formatter instance with optional configuration."""
        if not isinstance(formato, str):
            return None

        formatter_class = cls._formatters.get(formato.lower())
        if formatter_class:
            return formatter_class(**kwargs)
        return None

    @classmethod
    def get_available_formats(cls) -> List[str]:
        """Get list of available formatter names."""
        return list(cls._formatters.keys())

# ============================================================================
# ENHANCED DOMAIN MODELS
# ============================================================================

@dataclass(frozen=True)
class RutBase:
    """
    Immutable representation of a RUT base number.

    This class uses dataclass with frozen=True to ensure immutability,
    which provides thread safety and hashability benefits. The validation
    is performed during initialization to ensure data integrity.
    """
    base: str
    rut_original: str

    def __post_init__(self) -> None:
        """Validate base after initialization."""
        if not isinstance(self.rut_original, str):
            raise RutValidationError(
                f"RUT original must be a string, received: {type(self.rut_original).__name__}",
                error_code="TYPE_ERROR"
            )

        # Validate through the enhanced validator
        validator = RutValidator()
        validated_base = validator.validar_base(self.base, self.rut_original)

        # Use object.__setattr__ to set the validated value in frozen dataclass
        object.__setattr__(self, 'base', validated_base)

    def __str__(self) -> str:
        return self.base

class Rut:
    """
    Enhanced representation of a complete Chilean RUT.

    This class provides a robust, thread-safe implementation with
    comprehensive validation, performance optimization, and extensive
    error handling capabilities.
    """

    # Class-level cache for commonly used RUTs
    _instance_cache: Dict[str, 'Rut'] = {}
    _cache_lock = None  # Will be initialized when needed

    def __init__(self, rut: Union[str, int],
                 validator: Optional[RutValidator] = None,
                 enable_caching: bool = True) -> None:
        """
        Initialize a RUT instance with enhanced validation.

        Args:
            rut: RUT value as string or integer.
            validator: Custom validator instance.
            enable_caching: Whether to use instance caching.

        Raises:
            RutValidationError: If RUT is invalid.

        Examples:
            >>> rut = Rut("12345678-5")
            >>> str(rut)
            '12345678-5'
            >>> rut = Rut(12345678)  # Without verification digit
            >>> str(rut)
            '12345678-5'
        """
        # Initialize thread safety if needed
        if Rut._cache_lock is None:
            import threading
            Rut._cache_lock = threading.RLock()

        # Enhanced input validation
        if not isinstance(rut, (str, int)):
            raise RutValidationError(
                f"RUT must be a string or integer, received: {type(rut).__name__}",
                error_code="TYPE_ERROR"
            )

        self.rut_string = str(rut).strip()

        if not self.rut_string:
            raise RutValidationError(
                "RUT cannot be empty",
                error_code="EMPTY_RUT"
            )

        # Check cache first if enabled
        if enable_caching and self.rut_string in Rut._instance_cache:
            cached_instance = Rut._instance_cache[self.rut_string]
            self.__dict__.update(cached_instance.__dict__)
            logger.debug(f"Retrieved RUT from cache: {self.rut_string}")
            return

        # Use provided validator or create default
        self.validator = validator or RutValidator()

        # Parse and validate RUT components
        self._parse_and_validate()

        # Cache the instance if enabled
        if enable_caching:
            with Rut._cache_lock:
                if len(Rut._instance_cache) < 1000:  # Prevent unlimited growth
                    Rut._instance_cache[self.rut_string] = self
                    logger.debug(f"Cached RUT instance: {self.rut_string}")

    def _parse_and_validate(self) -> None:
        """Parse and validate RUT components."""
        # Handle integer input (no verification digit provided)
        if self.rut_string.isdigit():
            self.base_string = self.rut_string
            digito_input = None
            logger.debug(f"Processing numeric RUT: {self.rut_string}")
        else:
            # Validate format and extract components
            match_result = self.validator.validar_formato(self.rut_string)
            self.base_string = match_result.group(1)
            digito_input = match_result.group(3)

        # Create base and calculate verification digit
        self.base = RutBase(self.base_string, self.rut_string)
        self.digito_verificador = calcular_digito_verificador(
            normalizar_base_rut(self.base_string)
        )

        # Validate verification digit if provided
        self.validator.validar_digito_verificador(digito_input, self.digito_verificador)

        logger.debug(f"RUT successfully validated: {self}")

    def __str__(self) -> str:
        """String representation of the RUT."""
        return f"{self.base}-{self.digito_verificador}"

    def __repr__(self) -> str:
        """Developer-friendly representation."""
        return f"Rut('{self}')"

    def __eq__(self, other: Any) -> bool:
        """Enhanced equality comparison."""
        if not isinstance(other, Rut):
            return NotImplemented
        return str(self) == str(other)

    def __hash__(self) -> int:
        """Hash implementation for use in sets and dictionaries."""
        return hash(str(self))

    def __lt__(self, other: 'Rut') -> bool:
        """Less than comparison for sorting."""
        if not isinstance(other, Rut):
            return NotImplemented
        return int(self.base.base) < int(other.base.base)

    @contextmanager
    def _formatting_context(self) -> Iterator[None]:
        """Context manager for formatting operations."""
        logger.debug(f"Starting format operation for RUT: {self}")
        try:
            yield
        except Exception as e:
            logger.error(f"Formatting failed for RUT {self}: {e}")
            raise
        finally:
            logger.debug(f"Completed format operation for RUT: {self}")

    def formatear(self, separador_miles: bool = False,
                  mayusculas: bool = False,
                  custom_separator: str = ".") -> str:
        """
        Format RUT with enhanced options and validation.

        Args:
            separador_miles: Whether to add thousand separators.
            mayusculas: Whether to uppercase the RUT.
            custom_separator: Custom thousand separator character.

        Returns:
            Formatted RUT string.

        Raises:
            ValueError: If parameters are invalid.

        Examples:
            >>> rut = Rut("12345678-5")
            >>> rut.formatear(separador_miles=True)
            '12.345.678-5'
            >>> rut.formatear(mayusculas=True, custom_separator=",")
            '12345678-5'  # No 'k' digit to uppercase
        """
        # Enhanced parameter validation
        if not isinstance(separador_miles, bool):
            raise ValueError(
                f"separador_miles must be bool, received: {type(separador_miles).__name__}"
            )

        if not isinstance(mayusculas, bool):
            raise ValueError(
                f"mayusculas must be bool, received: {type(mayusculas).__name__}"
            )

        if not isinstance(custom_separator, str) or len(custom_separator) != 1:
            raise ValueError("custom_separator must be a single character")

        with self._formatting_context():
            rut_str = str(self)

            if separador_miles:
                base_formateada = self._agregar_separador_miles(
                    str(self.base), custom_separator
                )
                rut_str = f"{base_formateada}-{self.digito_verificador}"

            if mayusculas:
                rut_str = rut_str.upper()

            logger.debug(f"Formatted RUT: {self} -> {rut_str}")
            return rut_str

    @staticmethod
    def _agregar_separador_miles(numero: str, separator: str = ".") -> str:
        """
        Add thousand separators with enhanced error handling.

        Args:
            numero: Number string to format.
            separator: Separator character to use.

        Returns:
            Formatted number string.

        Raises:
            RutValidationError: If number cannot be formatted.
        """
        try:
            # Use string manipulation for better performance on known numeric strings
            if len(numero) <= 3:
                return numero

            # Format from right to left
            reversed_digits = numero[::-1]
            chunks = [reversed_digits[i:i+3] for i in range(0, len(reversed_digits), 3)]
            formatted = separator.join(chunks)
            return formatted[::-1]

        except (ValueError, TypeError) as e:
            raise RutValidationError(
                f"Error formatting number '{numero}': {e}",
                error_code="FORMAT_ERROR"
            ) from e

    @classmethod
    def clear_cache(cls) -> None:
        """Clear the instance cache."""
        with cls._cache_lock:
            cls._instance_cache.clear()
            logger.info("RUT instance cache cleared")

    @classmethod
    def cache_stats(cls) -> Dict[str, int]:
        """Get cache statistics."""
        with cls._cache_lock:
            return {
                "cache_size": len(cls._instance_cache),
                "max_cache_size": 1000
            }

# ============================================================================
# ADVANCED BATCH PROCESSING SERVICE
# ============================================================================

@dataclass
class BatchResult:
    """Result container for batch processing operations."""
    valid_ruts: List[str] = field(default_factory=list)
    invalid_ruts: List[Tuple[str, str]] = field(default_factory=list)
    processing_time: float = 0.0
    total_processed: int = 0

    @property
    def success_rate(self) -> float:
        """Calculate success rate as percentage."""
        if self.total_processed == 0:
            return 0.0
        return (len(self.valid_ruts) / self.total_processed) * 100

class RutBatchProcessor:
    """
    Advanced batch processing service with parallel processing capabilities.

    This service provides high-performance batch processing of RUTs with
    support for parallel execution, progress tracking, and comprehensive
    error handling.
    """

    def __init__(self, validator: Optional[RutValidator] = None,
                 max_workers: Optional[int] = None,
                 chunk_size: int = 1000) -> None:
        """
        Initialize batch processor with configuration.

        Args:
            validator: Custom validator instance.
            max_workers: Maximum number of worker threads.
            chunk_size: Size of processing chunks for parallel execution.
        """
        self.validator = validator or RutValidator()
        self.max_workers = max_workers
        self.chunk_size = chunk_size
        logger.info(f"BatchProcessor initialized with chunk_size={chunk_size}")

    @performance_monitor
    def validar_lista_ruts(self, ruts: Sequence[str],
                          parallel: bool = True) -> BatchResult:
        """
        Validate a list of RUTs with optional parallel processing.

        Args:
            ruts: Sequence of RUT strings to validate.
            parallel: Whether to use parallel processing.

        Returns:
            BatchResult with validation results and statistics.

        Raises:
            RutProcessingError: If batch processing fails.
        """
        import time
        start_time = time.perf_counter()

        try:
            if not isinstance(ruts, (list, tuple)):
                raise RutProcessingError(
                    f"Expected sequence, got {type(ruts).__name__}",
                    error_code="TYPE_ERROR"
                )

            if not ruts:
                logger.warning("Empty RUT sequence provided for validation")
                return BatchResult(processing_time=time.perf_counter() - start_time)

            # Choose processing strategy based on size and parallel flag
            if parallel and len(ruts) > self.chunk_size:
                result = self._validate_parallel(ruts)
            else:
                result = self._validate_sequential(ruts)

            result.processing_time = time.perf_counter() - start_time
            result.total_processed = len(ruts)

            logger.info(
                f"Batch validation completed: {len(result.valid_ruts)} valid, "
                f"{len(result.invalid_ruts)} invalid, "
                f"success rate: {result.success_rate:.1f}%"
            )

            return result

        except Exception as e:
            processing_time = time.perf_counter() - start_time
            logger.error(f"Batch validation failed after {processing_time:.4f}s: {e}")
            raise RutProcessingError(
                f"Batch validation failed: {e}",
                error_code="BATCH_ERROR"
            ) from e

    def _validate_sequential(self, ruts: Sequence[str]) -> BatchResult:
        """Sequential validation of RUTs."""
        result = BatchResult()

        for rut_string in ruts:
            try:
                rut_obj = Rut(str(rut_string), validator=self.validator)
                result.valid_ruts.append(str(rut_obj))
            except (RutError, ValueError, TypeError) as e:
                result.invalid_ruts.append((str(rut_string), str(e)))

        return result

    def _validate_parallel(self, ruts: Sequence[str]) -> BatchResult:
        """Parallel validation of RUTs using ThreadPoolExecutor."""
        result = BatchResult()
        chunks = [ruts[i:i + self.chunk_size] for i in range(0, len(ruts), self.chunk_size)]

        with ThreadPoolExecutor(max_workers=self.max_workers) as executor:
            future_to_chunk = {
                executor.submit(self._validate_chunk, chunk): chunk
                for chunk in chunks
            }

            for future in as_completed(future_to_chunk):
                try:
                    chunk_result = future.result()
                    result.valid_ruts.extend(chunk_result.valid_ruts)
                    result.invalid_ruts.extend(chunk_result.invalid_ruts)
                except Exception as e:
                    chunk = future_to_chunk[future]
                    logger.error(f"Chunk processing failed: {e}")
                    # Add all chunk items as invalid
                    for rut_string in chunk:
                        result.invalid_ruts.append((str(rut_string), f"Processing error: {e}"))

        return result

    def _validate_chunk(self, chunk: Sequence[str]) -> BatchResult:
        """Validate a chunk of RUTs."""
        return self._validate_sequential(chunk)

    @performance_monitor
    def formatear_lista_ruts(
        self,
        ruts: Sequence[str],
        separador_miles: bool = False,
        mayusculas: bool = False,
        formato: Optional[FormatoOutput] = None,
        parallel: bool = True,
        **formatter_kwargs: Any
    ) -> str:
        """
        Format a list of RUTs with enhanced options and parallel processing.

        Args:
            ruts: Sequence of RUT strings to format.
            separador_miles: Whether to add thousand separators.
            mayusculas: Whether to uppercase RUTs.
            formato: Output format (csv, json, xml, None).
            parallel: Whether to use parallel processing.
            **formatter_kwargs: Additional arguments for formatters.

        Returns:
            Formatted string with valid and invalid RUTs.

        Raises:
            ValueError: If parameters are invalid.
            RutProcessingError: If batch processing fails.
        """
        # Enhanced input validation
        if not isinstance(ruts, (list, tuple)):
            raise ValueError(f"ruts must be a sequence, received: {type(ruts).__name__}")

        if not isinstance(separador_miles, bool):
            raise ValueError(f"separador_miles must be bool, received: {type(separador_miles).__name__}")

        if not isinstance(mayusculas, bool):
            raise ValueError(f"mayusculas must be bool, received: {type(mayusculas).__name__}")

        # Validate RUTs
        resultado_validacion = self.validar_lista_ruts(ruts, parallel=parallel)
        ruts_validos = resultado_validacion.valid_ruts
        ruts_invalidos = resultado_validacion.invalid_ruts

        resultado_parts = []

        # Process valid RUTs
        if ruts_validos:
            ruts_validos_formateados = []
            for rut_string in ruts_validos:
                try:
                    rut_obj = Rut(rut_string, validator=self.validator)
                    formatted_rut = rut_obj.formatear(
                        separador_miles=separador_miles,
                        mayusculas=mayusculas
                    )
                    ruts_validos_formateados.append(formatted_rut)
                except (RutError, ValueError, TypeError) as e:
                    logger.warning(f"Formatting failed for valid RUT {rut_string}: {e}")
                    continue

            resultado_parts.append("RUTs válidos:")
<<<<<<< HEAD

=======
            
>>>>>>> 6a73950c
            # Apply specific format if requested
            if formato:
                formatter = RutFormatterFactory.get_formatter(formato, **formatter_kwargs)
                if formatter:
                    resultado_parts.append(formatter.format(ruts_validos_formateados))
                else:
                    available_formats = RutFormatterFactory.get_available_formats()
                    raise ValueError(
                        f"Format '{formato}' not supported. "
                        f"Available formats: {available_formats}"
                    )
            else:
                resultado_parts.append("\n".join(ruts_validos_formateados))

        # Process invalid RUTs
        if ruts_invalidos:
            if resultado_parts:
                resultado_parts.append("")  # Empty line separator
            resultado_parts.append("RUTs inválidos:")
            for rut, error in ruts_invalidos:
                resultado_parts.append(f"{rut} - {error}")

        # Add statistics
        if ruts_validos or ruts_invalidos:
            resultado_parts.extend([
                "",
                f"Estadísticas de procesamiento:",
                f"- Total procesados: {resultado_validacion.total_processed}",
                f"- RUTs válidos: {len(ruts_validos)}",
                f"- RUTs inválidos: {len(ruts_invalidos)}",
                f"- Tasa de éxito: {resultado_validacion.success_rate:.1f}%",
                f"- Tiempo de procesamiento: {resultado_validacion.processing_time:.4f}s"
            ])

        return "\n".join(resultado_parts)


# ============================================================================
# BACKWARDS COMPATIBILITY AND CONVENIENCE FUNCTIONS
# ============================================================================

# Global batch processor instance for backward compatibility
_default_processor = RutBatchProcessor()

def formatear_lista_ruts(
    ruts: List[str],
    separador_miles: bool = False,
    mayusculas: bool = False,
    formato: Optional[str] = None,
) -> str:
    """
    Backward compatibility function for the original API.

    This function maintains compatibility with the existing API while
    providing access to the enhanced functionality through the new
    batch processor architecture.

    Args:
        ruts: List of RUT strings to format.
        separador_miles: Whether to add thousand separators.
        mayusculas: Whether to uppercase RUTs.
        formato: Output format (csv, json, xml, None).

    Returns:
        Formatted string with RUTs and validation results.

    Raises:
        ValueError: If parameters are invalid.
    """
    # Issue deprecation warning for future migration
    warnings.warn(
        "formatear_lista_ruts function is deprecated. "
        "Use RutBatchProcessor.formatear_lista_ruts for enhanced functionality.",
        DeprecationWarning,
        stacklevel=2
    )

    return _default_processor.formatear_lista_ruts(
        ruts=ruts,
        separador_miles=separador_miles,
        mayusculas=mayusculas,
        formato=formato,
        parallel=False  # Use sequential processing for backward compatibility
    )

def validar_lista_ruts(ruts: List[str]) -> Dict[str, List[Union[str, Tuple[str, str]]]]:
    """
    Backward compatibility function for RUT list validation.

    Args:
        ruts: List of RUT strings to validate.

    Returns:
        Dictionary with 'validos' and 'invalidos' keys.

    Raises:
        ValueError: If ruts is not a list.
    """
    warnings.warn(
        "validar_lista_ruts function is deprecated. "
        "Use RutBatchProcessor.validar_lista_ruts for enhanced functionality.",
        DeprecationWarning,
        stacklevel=2
    )

    result = _default_processor.validar_lista_ruts(ruts, parallel=False)
    return {
        "validos": result.valid_ruts,
        "invalidos": result.invalid_ruts
    }

# ============================================================================
# MODULE CONFIGURATION AND SETUP
# ============================================================================

def configure_logging(level: int = logging.WARNING,
                     format_string: Optional[str] = None) -> None:
    """
    Configure module-wide logging with enhanced options.

    Args:
        level: Logging level (e.g., logging.DEBUG, logging.INFO).
        format_string: Custom format string for log messages.
    """
    format_string = format_string or '%(asctime)s - %(name)s - %(levelname)s - %(message)s'
    logging.basicConfig(level=level, format=format_string, force=True)
    logger.setLevel(level)
    logger.info(f"Rutificador logging configured at level: {logging.getLevelName(level)}")

def get_version_info() -> Dict[str, str]:
    """
    Get version and module information.

    Returns:
        Dictionary with version and module metadata.
    """
    return {
        "version": "0.4.1",
        "author": "Carlos Ortega González",
        "license": "MIT",
        "description": "Enhanced Chilean RUT validation and formatting library",
        "features": [
            "High-performance validation with caching",
            "Parallel batch processing",
            "Comprehensive error handling",
            "Multiple output formats",
            "Configurable validation modes",
            "Performance monitoring",
            "Thread-safe operations"
        ]
    }

def benchmark_performance(num_ruts: int = 10000,
                         parallel: bool = True) -> Dict[str, Any]:
    """
    Benchmark the performance of RUT processing.

    Args:
        num_ruts: Number of test RUTs to generate.
        parallel: Whether to test parallel processing.

    Returns:
        Dictionary with benchmark results.
    """
    import time
    import random

    # Generate test RUTs
    test_ruts = []
    for _ in range(num_ruts):
        base = str(random.randint(1000000, 99999999))
        digit = calcular_digito_verificador(base)
        test_ruts.append(f"{base}-{digit}")

    processor = RutBatchProcessor()

    # Benchmark validation
    start_time = time.perf_counter()
    result = processor.validar_lista_ruts(test_ruts, parallel=parallel)
    validation_time = time.perf_counter() - start_time

    # Benchmark formatting
    start_time = time.perf_counter()
    formatted = processor.formatear_lista_ruts(
        test_ruts[:1000],  # Limit for formatting benchmark
        separador_miles=True,
        parallel=parallel
    )
    formatting_time = time.perf_counter() - start_time

    return {
        "test_ruts_count": num_ruts,
        "parallel_processing": parallel,
        "validation_time": validation_time,
        "validation_rate": num_ruts / validation_time,
        "formatting_time": formatting_time,
        "formatting_rate": 1000 / formatting_time,
        "success_rate": result.success_rate,
        "cache_stats": Rut.cache_stats()
    }

# ============================================================================
# MODULE INITIALIZATION
# ============================================================================

# Set up default logging
setup_logging()

# Log module initialization
logger.info("Enhanced Rutificador module initialized successfully")

# Export summary for documentation
__all__ = [
    # Core classes
    'Rut', 'RutBase', 'RutValidator',
    # Exceptions
    'RutError', 'RutValidationError', 'RutFormatError',
    'RutDigitError', 'RutLengthError', 'RutProcessingError',
    'RutInvalidoError',  # Backward compatibility
    # Batch processing
    'RutBatchProcessor', 'BatchResult',
    # Formatting
    'RutFormatter', 'CSVFormatter', 'XMLFormatter', 'JSONFormatter',
    'RutFormatterFactory',
    # Utility functions
    'calcular_digito_verificador', 'normalizar_base_rut',
    'formatear_lista_ruts', 'validar_lista_ruts',  # Backward compatibility
    # Configuration
    'RutConfig', 'ValidationStrictness', 'DEFAULT_CONFIG',
    'configure_logging', 'get_version_info', 'benchmark_performance'
]<|MERGE_RESOLUTION|>--- conflicted
+++ resolved
@@ -1022,11 +1022,7 @@
                     continue
 
             resultado_parts.append("RUTs válidos:")
-<<<<<<< HEAD
-
-=======
-            
->>>>>>> 6a73950c
+
             # Apply specific format if requested
             if formato:
                 formatter = RutFormatterFactory.get_formatter(formato, **formatter_kwargs)
