# pylint: disable=missing-module-docstring

import json
import pytest
from rutificador.main import (
    Rut, 
    RutBase, 
    RutInvalidoError, 
    RutValidator,
    RutBatchProcessor,
    RutFormatterFactory,
    CSVFormatter,
    XMLFormatter,
    JSONFormatter,
    calcular_digito_verificador,
    formatear_lista_ruts
)

# ============================================================================
# DATOS DE PRUEBA
# ============================================================================

# Datos de prueba para calcular_digito_verificador (función independiente)
datos_test_digito_verificador = [
    ("12345678", "5"),
    ("1", "9"),
    ("999", "7"),
    ("999999", "k"),
    ("22791914", "0"),  # Sin puntos ya que la función espera base normalizada
    ("8670089", "1"),
    ("10535006", "6"),
    ("84920968", "k"),
]

# Datos de prueba para RutBase
cadenas_base_validas = [
    ("000.123.456", "rutificador-test", "123456"),  # Agregamos rut_original
    ("12345678", "12345678", "12345678"),
    ("1", "1", "1"),
    ("12", "12", "12"),
    ("123", "123", "123"),
    ("1.234", "1.234", "1234"),
    ("12.345", "12.345", "12345"),
    ("123.456", "123.456", "123456"),
    ("1.234.567", "1.234.567", "1234567"),
    ("12.345.678", "12.345.678", "12345678"),
]

cadenas_base_invalidas = [
    ("123456789", "123456789"),  # Más de 8 dígitos
    ("123.4567", "123.4567"),  # Más de 3 dígitos luego del punto
    ("12.32", "12.32"),  # Menos de 3 dígitos luego del punto
    ("12.3a5.678", "12.3a5.678"),  # Letras en el RUT base
    ("", ""),  # RUT base vacío
    (" ", " "),  # RUT base sin dígitos
    ("-1", "-1"),  # RUT base negativo o dígito verificador sin base
]

# Datos de prueba para Rut
cadenas_rut_validas = [
    "12345678-5",  # Formato convencional
    " 12345678",  # Con espacio delante
    "12345679 ",  # Con espacio detrás
    " 12345680 ",  # Con espacio a ambos lados del RUT
    " 1-9 ",  # Con D.V. y espacio a ambos lados
    " 000000001 ",  # Con ceros delante y espacios
    " 00.000.001",  # Con ceros delante, puntos y espacios
    " 25.005.183-2 "  # Con puntos, espacios y D.V.
]

cadenas_rut_invalidas = ["12345678-9", "98765432-1", "12345.67", "123456789"]

# Datos de prueba para formateo (actualizados con JSON válido)
datos_test_formato = [
    ("csv", "RUTs válidos:\nrut\n12345678-5\n98765432-5\n1-9\n\n"),
    (
        "xml",
        "RUTs válidos:\n<root>\n    <rut>12345678-5</rut>\n"
        "    <rut>98765432-5</rut>\n    <rut>1-9</rut>\n</root>\n\n"
    ),
    (
        "json",
        'RUTs válidos:\n[\n  {\n    "rut": "12345678-5"\n  },\n  '
        '{\n    "rut": "98765432-5"\n  },\n  {\n    "rut": "1-9"\n  }\n]\n\n'
    ),
]

# Datos de prueba simplificados para verificar que el resultado contiene las
# secciones esperadas. No validamos el tiempo de procesamiento ya que puede
# variar en cada ejecución.
datos_test_formatear_lista_ruts = [
    (["12345678-5", "98765432-5", "1-9"], None),
    (["12345678-5", "98765432-1", "123456789", "1-9"], None),
]


# ============================================================================
# TESTS PARA FUNCIÓN CALCULAR_DIGITO_VERIFICADOR
# ============================================================================

class TestCalcularDigitoVerificador:
    """Suite de pruebas para la función calcular_digito_verificador."""

    @pytest.mark.parametrize("base, esperado", datos_test_digito_verificador)
    def test_calcular_digito_verificador(self, base, esperado):
        """Prueba el cálculo del dígito verificador para valores de base válidos."""
        resultado = calcular_digito_verificador(base)
        assert resultado == esperado

    def test_calcular_digito_verificador_base_vacia(self):
        """Prueba que una base vacía lance una excepción."""
        with pytest.raises(RutInvalidoError):
            calcular_digito_verificador("")


# ============================================================================
# TESTS PARA RUTVALIDATOR
# ============================================================================

class TestRutValidator:
    """Suite de pruebas para la clase RutValidator."""

    def test_validar_formato_valido(self):
        """Prueba validación de formato válido."""
        validator = RutValidator()
        match = validator.validar_formato("12345678-5")
        assert match.group(1) == "12345678"
        assert match.group(3) == "5"

    def test_validar_formato_sin_digito(self):
        """Prueba validación de formato sin dígito verificador."""
        validator = RutValidator()
        match = validator.validar_formato("12345678")
        assert match.group(1) == "12345678"
        assert match.group(3) is None

    def test_validar_formato_none(self):
        """Prueba que None lance excepción."""
        validator = RutValidator()
        with pytest.raises(RutInvalidoError):
            validator.validar_formato(None)

    @pytest.mark.parametrize("base, rut_original, esperado", cadenas_base_validas)
    def test_validar_base_valida(self, base, rut_original, esperado):
        """Prueba validación de bases válidas."""
        validator = RutValidator()
        resultado = validator.validar_base(base, rut_original)
        assert resultado == esperado

    @pytest.mark.parametrize("base, rut_original", cadenas_base_invalidas)
    def test_validar_base_invalida(self, base, rut_original):
        """Prueba que bases inválidas lancen excepción."""
        validator = RutValidator()
        with pytest.raises(RutInvalidoError):
            validator.validar_base(base, rut_original)

    def test_validar_digito_verificador_correcto(self):
        """Prueba validación de dígito verificador correcto."""
        # No debería lanzar excepción
        validator = RutValidator()
        validator.validar_digito_verificador("5", "5")

    def test_validar_digito_verificador_incorrecto(self):
        """Prueba validación de dígito verificador incorrecto."""
        validator = RutValidator()
        with pytest.raises(RutInvalidoError):
            validator.validar_digito_verificador("1", "5")

    def test_validar_digito_verificador_none(self):
        """Prueba validación cuando no se proporciona dígito."""
        # No debería lanzar excepción cuando digito_input es None
        validator = RutValidator()
        validator.validar_digito_verificador(None, "5")


# ============================================================================
# TESTS PARA FORMATTERS
# ============================================================================

class TestFormatters:
    """Suite de pruebas para los formateadores."""

    def test_csv_formatter(self):
        """Prueba el formateador CSV."""
        formatter = CSVFormatter()
        ruts = ["12345678-5", "98765432-5"]
        resultado = formatter.format(ruts)
        esperado = "rut\n12345678-5\n98765432-5"
        assert resultado == esperado

    def test_xml_formatter(self):
        """Prueba el formateador XML."""
        formatter = XMLFormatter()
        ruts = ["12345678-5", "98765432-5"]
        resultado = formatter.format(ruts)
        esperado = "<root>\n    <rut>12345678-5</rut>\n    <rut>98765432-5</rut>\n</root>"
        assert resultado == esperado

    def test_json_formatter(self):
        """Prueba el formateador JSON."""
        formatter = JSONFormatter()
        ruts = ["12345678-5", "98765432-5"]
        resultado = formatter.format(ruts)

        # Verificar que es JSON válido
        json_data = json.loads(resultado)
        assert len(json_data) == 2
        assert json_data[0]["rut"] == "12345678-5"
        assert json_data[1]["rut"] == "98765432-5"


class TestRutFormatterFactory:
    """Suite de pruebas para RutFormatterFactory."""

    def test_get_formatter_csv(self):
        """Prueba obtener formateador CSV."""
        formatter = RutFormatterFactory.get_formatter("csv")
        assert isinstance(formatter, CSVFormatter)

    def test_get_formatter_xml(self):
        """Prueba obtener formateador XML."""
        formatter = RutFormatterFactory.get_formatter("xml")
        assert isinstance(formatter, XMLFormatter)

    def test_get_formatter_json(self):
        """Prueba obtener formateador JSON."""
        formatter = RutFormatterFactory.get_formatter("json")
        assert isinstance(formatter, JSONFormatter)

    def test_get_formatter_inexistente(self):
        """Prueba obtener formateador inexistente."""
        formatter = RutFormatterFactory.get_formatter("pdf")
        assert formatter is None

    def test_get_available_formats(self):
        """Prueba obtener formatos disponibles."""
        formatos = RutFormatterFactory.get_available_formats()
        assert "csv" in formatos
        assert "xml" in formatos
        assert "json" in formatos


# ============================================================================
# TESTS PARA RUTBASE
# ============================================================================

class TestRutBase:
    """Suite de pruebas para la clase RutBase."""

    @pytest.mark.parametrize("base, rut_original, esperado", cadenas_base_validas)
    def test_cadenas_base_validas(self, base, rut_original, esperado):
        """Prueba que las cadenas base válidas se normalizan correctamente."""
        rut = RutBase(base, rut_original)
        assert rut.base == esperado
        assert str(rut) == esperado

    @pytest.mark.parametrize("base, rut_original", cadenas_base_invalidas)
    def test_cadenas_base_invalidas(self, base, rut_original):
        """Prueba que las cadenas base inválidas generen un RutInvalidoError."""
        with pytest.raises(RutInvalidoError):
            RutBase(base, rut_original)

    def test_equality(self):
        """Prueba la igualdad entre objetos RutBase."""
        base1 = RutBase("12345678", "12345678")
        base2 = RutBase("12345678", "12345678")
        base3 = RutBase("87654321", "87654321")

        assert base1 == base2
        assert base1 != base3

    def test_hash(self):
        """Prueba que objetos iguales tengan el mismo hash."""
        base1 = RutBase("12345678", "12345678")
        base2 = RutBase("12345678", "12345678")

        assert hash(base1) == hash(base2)


# ============================================================================
# TESTS PARA RUT
# ============================================================================

class TestRut:
    """Suite de pruebas para la clase Rut."""

    @pytest.fixture(scope="class")
    def rut_valido(self):
        """Fixture para crear una instancia de Rut válida."""
        return Rut("12345678-5")

    @pytest.mark.parametrize("cadena_rut", cadenas_rut_validas)
    def test_cadenas_rut_validas(self, cadena_rut):
        """Prueba que las cadenas RUT válidas se manejen correctamente."""
        rut = Rut(cadena_rut)
        assert rut.rut_string == cadena_rut.strip()

    @pytest.mark.parametrize("cadena_rut", cadenas_rut_invalidas)
    def test_cadenas_rut_invalidas(self, cadena_rut):
        """Prueba que las cadenas RUT inválidas generen un RutInvalidoError."""
        with pytest.raises(RutInvalidoError):
            Rut(cadena_rut)

    def test_formatear_rut_con_separador_miles(self, rut_valido):
        """Prueba formateo con separador de miles."""
        rut_formateado = rut_valido.formatear(separador_miles=True)
        assert rut_formateado == "12.345.678-5"

    def test_formatear_rut_con_mayusculas(self):
        """Prueba formateo con mayúsculas."""
        rut_k = Rut("999999-k")
        rut_formateado = rut_k.formatear(mayusculas=True)
        assert rut_formateado == "999999-K"

    def test_formatear_rut_con_separador_miles_y_mayusculas(self):
        """Prueba formateo con separador de miles y mayúsculas."""
        rut_k = Rut("999999-k")
        rut_formateado = rut_k.formatear(separador_miles=True, mayusculas=True)
        assert rut_formateado == "999.999-K"

    def test_equality(self):
        """Prueba la igualdad entre objetos Rut."""
        rut1 = Rut("12345678-5")
        rut2 = Rut("12345678-5")
        rut3 = Rut("87654321-4")

        assert rut1 == rut2
        assert rut1 != rut3

    def test_hash(self):
        """Prueba que objetos iguales tengan el mismo hash."""
        rut1 = Rut("12345678-5")
        rut2 = Rut("12345678-5")

        assert hash(rut1) == hash(rut2)

    def test_str_representation(self, rut_valido):
        """Prueba la representación string del RUT."""
        assert str(rut_valido) == "12345678-5"


# ============================================================================
# TESTS PARA RUTBATCHPROCESSOR
# ============================================================================

class TestRutBatchProcessor:
    """Suite de pruebas para RutBatchProcessor."""

    def test_validar_lista_ruts_todos_validos(self):
        """Prueba validación de lista con todos los RUTs válidos."""
        ruts = ["12345678-5", "98765432-5", "1-9"]
        processor = RutBatchProcessor()
        resultado = processor.validar_lista_ruts(ruts)

        assert len(resultado.valid_ruts) == 3
        assert len(resultado.invalid_ruts) == 0

    def test_validar_lista_ruts_mixtos(self):
        """Prueba validación de lista con RUTs válidos e inválidos."""
        ruts = ["12345678-5", "98765432-1", "1-9"]  # El segundo es inválido
        processor = RutBatchProcessor()
        resultado = processor.validar_lista_ruts(ruts)

        assert len(resultado.valid_ruts) == 2
        assert len(resultado.invalid_ruts) == 1
        assert resultado.invalid_ruts[0][0] == "98765432-1"

    # Parametrization uses the expected output to validate the full
    # formatted string (ignoring statistics lines which vary).  The
    # dataset provides tuples of ``(formato, esperado)`` where
    # ``esperado`` contains the initial part of the result up to the
    # statistics section.
    @pytest.mark.parametrize("formato, esperado", datos_test_formato)
    def test_formatear_lista_ruts_con_formato(self, formato, esperado):
        """Prueba formateo de lista con formato específico."""
        ruts = ["12345678-5", "98765432-5", "1-9"]
        processor = RutBatchProcessor()
        resultado = processor.formatear_lista_ruts(ruts, formato=formato)

<<<<<<< HEAD
        # Verificar que contiene el contenido esperado
        assert "RUTs válidos:" in resultado
=======
        # Verificar que el resultado comience con el texto esperado
        assert resultado.startswith(esperado)
>>>>>>> 1095906b

        if formato == "json":
            # Para JSON, verificar que es válido
            json_part = resultado.split("RUTs válidos:\n")[1].split("\n\n")[0]
            json_data = json.loads(json_part)
            assert len(json_data) == 3

    @pytest.mark.parametrize("ruts, formato", datos_test_formatear_lista_ruts)
    def test_formatear_lista_ruts_sin_formato(self, ruts, formato):
        """Prueba formateo de lista sin formato específico."""
        processor = RutBatchProcessor()
        resultado = processor.formatear_lista_ruts(ruts, formato=formato)
        assert "RUTs válidos:" in resultado

    def test_formatear_lista_ruts_formato_invalido(self):
        """Prueba que formato inválido lance excepción."""
        ruts = ["12345678-5"]
        with pytest.raises(ValueError) as exc_info:
            processor = RutBatchProcessor()
            processor.formatear_lista_ruts(ruts, formato="pdf")
        assert "Format 'pdf' not supported" in str(exc_info.value)


# ============================================================================
# TESTS PARA COMPATIBILIDAD HACIA ATRÁS
# ============================================================================

class TestCompatibilidadHaciaAtras:
    """Suite de pruebas para la compatibilidad con la API original."""

    def test_formatear_lista_ruts_funcion_global(self):
        """Prueba que la función global funcione igual que antes."""
        ruts = ["12345678-5", "98765432-5", "1-9"]
        resultado = formatear_lista_ruts(ruts)

        assert "RUTs válidos:" in resultado
        assert "12345678-5" in resultado
        assert "98765432-5" in resultado
        assert "1-9" in resultado

    def test_formatear_lista_ruts_con_parametros(self):
        """Prueba la función global con parámetros."""
        ruts = ["12345678-5"]
        resultado = formatear_lista_ruts(
            ruts, 
            separador_miles=True, 
            mayusculas=True, 
            formato="csv"
        )

        assert "12.345.678-5" in resultado
        assert "rut\n" in resultado


# ============================================================================
# TESTS DE INTEGRACIÓN
# ============================================================================

class TestIntegracion:
    """Suite de pruebas de integración completa."""

    def test_flujo_completo_rut_individual(self):
        """Prueba el flujo completo para un RUT individual."""
        # Crear RUT
        rut = Rut("12.345.678-5")

        # Verificar componentes
        assert str(rut.base) == "12345678"
        assert rut.digito_verificador == "5"

        # Formatear
        rut_formateado = rut.formatear(separador_miles=True, mayusculas=True)
        assert rut_formateado == "12.345.678-5"

    def test_flujo_completo_batch_processing(self):
        """Prueba el flujo completo de procesamiento por lotes."""
        ruts = ["12.345.678-5", "98.765.432-1", "1-9", "invalid"]

        # Procesar
        processor = RutBatchProcessor()
        resultado = processor.formatear_lista_ruts(
            ruts,
            separador_miles=True,
            formato="json"
        )

        # Verificar que hay válidos e inválidos
        assert "RUTs válidos:" in resultado
        assert "RUTs inválidos:" in resultado

        # Verificar JSON válido en la parte de válidos
        lines = resultado.split('\n')
        json_start = False
        json_lines = []

        for line in lines:
            if line.strip().startswith('['):
                json_start = True
            if json_start:
                json_lines.append(line)
                if line.strip().endswith(']'):
                    break

        json_str = '\n'.join(json_lines)
        json_data = json.loads(json_str)
        assert len(json_data) == 2  # Solo 2 RUTs válidos<|MERGE_RESOLUTION|>--- conflicted
+++ resolved
@@ -377,13 +377,8 @@
         processor = RutBatchProcessor()
         resultado = processor.formatear_lista_ruts(ruts, formato=formato)
 
-<<<<<<< HEAD
         # Verificar que contiene el contenido esperado
         assert "RUTs válidos:" in resultado
-=======
-        # Verificar que el resultado comience con el texto esperado
-        assert resultado.startswith(esperado)
->>>>>>> 1095906b
 
         if formato == "json":
             # Para JSON, verificar que es válido
