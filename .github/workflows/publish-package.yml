name: Publicar paquete de Python en PyPI

on:
  push:
    branches: [master]
    tags:
<<<<<<< HEAD
      - "v*" # Only publish on version tags
=======
      - 'v*'  # Solo publicar en etiquetas de versión
>>>>>>> 79932144
  release:
    types: [published]
  workflow_dispatch:

jobs:
  pypi-publish:
<<<<<<< HEAD
    name: Upload release to PyPI
    runs-on:
      ubuntu-latest
      # Add specific environment for additional security
    environment:
      name: release
      url: https://pypi.org/project/rutificador
    permissions:
      id-token: write # IMPORTANT: this permission is mandatory for trusted publishing
      contents: read

    # Only run on tags or releases to prevent accidental publishing
    if: startsWith(github.ref, 'refs/tags/') || github.event_name == 'release'

    steps:
      - name: Checkout code
        uses: actions/checkout@v4

      - name: Set up Python
        uses: actions/setup-python@v5
        with:
          python-version: "3.9"

      - name: Install dependencies
        run: |
          python -m pip install --upgrade pip
          pip install build twine

      - name: Build package
        run: python -m build

      - name: Verify package
        run: |
          python -m twine check dist/*

      - name: Publish to PyPI
        uses: pypa/gh-action-pypi-publish@release/v1
        with:
          # Use trusted publishing - no API tokens needed
          # Repository must be configured in PyPI with GitHub as trusted publisher
          repository-url: https://upload.pypi.org/legacy/
          verbose: true
          print-hash: true
=======
    name: Subir lanzamiento a PyPI
    runs-on: ubuntu-latest
    environment:
      name: release
    permissions:
      id-token: write  # IMPORTANTE: este permiso es obligatorio para publicación confiable
      contents: read

    # Ejecutar solo en etiquetas, lanzamientos o ejecución manual para evitar publicaciones accidentales
    if: startsWith(github.ref, 'refs/tags/') || github.event_name == 'release' || github.event_name == 'workflow_dispatch'

    steps:
    - name: Obtener código
      uses: actions/checkout@v4

    - name: Configurar Python
      uses: actions/setup-python@v5
      with:
        python-version: '3.9'

    - name: Instalar dependencias
      run: |
        python -m pip install --upgrade pip
        pip install build twine

    - name: Construir paquete
      run: python -m build

    - name: Verificar paquete
      run: |
        python -m twine check dist/*

    - name: Publicar en PyPI
      uses: pypa/gh-action-pypi-publish@release/v1
      with:
        # Uso de publicación confiable: no se requieren tokens de API
        # El repositorio debe estar configurado en PyPI con GitHub como publicador confiable
        repository-url: https://upload.pypi.org/legacy/
        verbose: true
        print-hash: true
>>>>>>> 79932144
<|MERGE_RESOLUTION|>--- conflicted
+++ resolved
@@ -4,25 +4,19 @@
   push:
     branches: [master]
     tags:
-<<<<<<< HEAD
       - "v*" # Only publish on version tags
-=======
-      - 'v*'  # Solo publicar en etiquetas de versión
->>>>>>> 79932144
   release:
     types: [published]
   workflow_dispatch:
 
 jobs:
   pypi-publish:
-<<<<<<< HEAD
     name: Upload release to PyPI
-    runs-on:
-      ubuntu-latest
-      # Add specific environment for additional security
-    environment:
-      name: release
-      url: https://pypi.org/project/rutificador
+    runs-on: ubuntu-latest
+    # Add specific environment for additional security
+    # environment:
+    #   name: pypi
+    #   url: https://pypi.org/p/rutificador
     permissions:
       id-token: write # IMPORTANT: this permission is mandatory for trusted publishing
       contents: read
@@ -58,46 +52,4 @@
           # Repository must be configured in PyPI with GitHub as trusted publisher
           repository-url: https://upload.pypi.org/legacy/
           verbose: true
-          print-hash: true
-=======
-    name: Subir lanzamiento a PyPI
-    runs-on: ubuntu-latest
-    environment:
-      name: release
-    permissions:
-      id-token: write  # IMPORTANTE: este permiso es obligatorio para publicación confiable
-      contents: read
-
-    # Ejecutar solo en etiquetas, lanzamientos o ejecución manual para evitar publicaciones accidentales
-    if: startsWith(github.ref, 'refs/tags/') || github.event_name == 'release' || github.event_name == 'workflow_dispatch'
-
-    steps:
-    - name: Obtener código
-      uses: actions/checkout@v4
-
-    - name: Configurar Python
-      uses: actions/setup-python@v5
-      with:
-        python-version: '3.9'
-
-    - name: Instalar dependencias
-      run: |
-        python -m pip install --upgrade pip
-        pip install build twine
-
-    - name: Construir paquete
-      run: python -m build
-
-    - name: Verificar paquete
-      run: |
-        python -m twine check dist/*
-
-    - name: Publicar en PyPI
-      uses: pypa/gh-action-pypi-publish@release/v1
-      with:
-        # Uso de publicación confiable: no se requieren tokens de API
-        # El repositorio debe estar configurado en PyPI con GitHub como publicador confiable
-        repository-url: https://upload.pypi.org/legacy/
-        verbose: true
-        print-hash: true
->>>>>>> 79932144
+          print-hash: true